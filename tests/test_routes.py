--- conflicted
+++ resolved
@@ -101,13 +101,13 @@
         resp = self.client.get("/")
         self.assertEqual(resp.status_code, status.HTTP_200_OK)
 
-<<<<<<< HEAD
+
     def test_update_wishlist(self):
         """It should update an existing wishlist"""
-=======
+
     def test_create_wishlist(self):
         """It should Create a new Wishlist"""
->>>>>>> 74215228
+
         wishlist = WishlistsFactory()
         resp = self.client.post(
             BASE_URL, json=wishlist.serialize(), content_type="application/json"
@@ -134,14 +134,13 @@
             str(wishlist.created_date),
             "Created date is not set",
         )
-<<<<<<< HEAD
+
         
         self.assertEqual(resp.status_code, status.HTTP_400_BAD_REQUEST)
         data = resp.get_json()
         self.assertIsNotNone(data)
         self.assertIn("error", data)
         self.assertEqual(data["error"], "Bad Request")
-=======
 
         # **TODO** Uncomment once get_wishlists is implemented
 
@@ -314,4 +313,3 @@
             content_type="application/json",
         )
         self.assertEqual(resp.status_code, status.HTTP_204_NO_CONTENT)
->>>>>>> 74215228
