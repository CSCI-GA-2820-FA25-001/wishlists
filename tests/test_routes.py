--- conflicted
+++ resolved
@@ -173,7 +173,6 @@
         )
         self.assertEqual(resp.status_code, status.HTTP_415_UNSUPPORTED_MEDIA_TYPE)
 
-<<<<<<< HEAD
     def test_create_wishlist_bad_request(self):
         """It should not create a wishlist with missing data"""
         resp = self.client.post(BASE_URL, json={"name": "not enough data"})
@@ -203,7 +202,18 @@
         """It should not Get a Wishlist that is not found"""
         resp = self.client.get(f"{BASE_URL}/0", content_type="application/json")
         self.assertEqual(resp.status_code, status.HTTP_404_NOT_FOUND)
-=======
+
+    def test_delete_wishlist(self):
+        """It should delete a wishlist"""
+        # get the id of a wishlist
+        wishlist = self._create_wishlists(1)[0]
+        resp = self.client.delete(f"{BASE_URL}/{wishlist.id}")
+        self.assertEqual(resp.status_code, status.HTTP_204_NO_CONTENT)
+
+        # Delete the same id again, still return 204
+        resp = self.client.delete(f"{BASE_URL}/{wishlist.id}")
+        self.assertEqual(resp.status_code, status.HTTP_204_NO_CONTENT)
+
     ######################################################################
     #  I T E M S   T E S T   C A S E S
     ######################################################################
@@ -239,16 +249,4 @@
         #     new_wishlist_item["wishlist_id"],
         #     wishlist_item.wishlist_id,
         #     "Wishlist ID does not match",
-        # )
->>>>>>> e5f16cba
-
-    def test_delete_wishlist(self):
-        """It should delete a wishlist"""
-        # get the id of a wishlist
-        wishlist = self._create_wishlists(1)[0]
-        resp = self.client.delete(f"{BASE_URL}/{wishlist.id}")
-        self.assertEqual(resp.status_code, status.HTTP_204_NO_CONTENT)
-
-        # Delete the same id again, still return 204
-        resp = self.client.delete(f"{BASE_URL}/{wishlist.id}")
-        self.assertEqual(resp.status_code, status.HTTP_204_NO_CONTENT)+        # )