--- conflicted
+++ resolved
@@ -53,10 +53,7 @@
         env:
           DATABASE_URI: "postgresql+psycopg://postgres:postgres@postgres:5432/testdb"
 
-<<<<<<< HEAD
-=======
 
->>>>>>> f0b2e441
       ######################################################################
       # Create a CODECOV_TOKEN in Settings->Secrets and variables->Actions
       # and then uncomment the CodeCov action during hands-on lab
