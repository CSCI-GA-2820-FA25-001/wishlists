######################################################################
# Copyright 2016, 2024 John J. Rofrano. All Rights Reserved.
#
# Licensed under the Apache License, Version 2.0 (the "License");
# you may not use this file except in compliance with the License.
# You may obtain a copy of the License at
#
# https://www.apache.org/licenses/LICENSE-2.0
#
# Unless required by applicable law or agreed to in writing, software
# distributed under the License is distributed on an "AS IS" BASIS,
# WITHOUT WARRANTIES OR CONDITIONS OF ANY KIND, either express or implied.
# See the License for the specific language governing permissions and
# limitations under the License.
######################################################################

"""
Wishlists Service

This service implements a REST API that allows you to Create, Read, Update
and Delete Wishlists
"""

from datetime import date
from flask import jsonify, request, url_for, abort
from flask import current_app as app  # Import Flask application
from service.models import Wishlists, WishlistItems
from service.common import status
from service.models.persistent_base import DataValidationError  # HTTP Status Codes

# It should be based on the authenticated user
# For now, a hardcoded value is used
STATE_CUSTOMER_ID = 1


######################################################################
# GET INDEX
######################################################################
@app.route("/")
def index():
    """Root URL response"""
    return (
        "Reminder: return some useful information in json format about the service here",
        status.HTTP_200_OK,
    )


######################################################################
#  R E S T   A P I   E N D P O I N T S
######################################################################


######################################################################
# CREATE A NEW WISHLIST
######################################################################
@app.route("/wishlists", methods=["POST"])
def create_wishlists():
    """
    Creates a Wishlist
    This endpoint will create a Wishlist based the data in the body that is posted
    """
    app.logger.info("Request to create a Wishlist")
    if not request.is_json:
        app.logger.error(
            "Invalid Content-Type: %s", request.headers.get("Content-Type")
        )
        abort(
            status.HTTP_415_UNSUPPORTED_MEDIA_TYPE,
            "Content-Type must be application/json",
        )

    # Create the wishlist
    wishlist = Wishlists()
    wishlist.deserialize(request.get_json())
    # TODO: Validate customer_id once authentication is implemented
    wishlist.create()

    # Create a message to return
    message = wishlist.serialize()

    # **TODO** Uncomment once get_wishlists is implemented
    # location_url = url_for("get_wishlists", wishlist_id=wishlist.id, _external=True)
    location_url = None

    return jsonify(message), status.HTTP_201_CREATED, {"Location": location_url}


<<<<<<< HEAD
# ---------------------------------------------------------------------
#                I T E M S   M E T H O D S
# ---------------------------------------------------------------------


######################################################################
# ADD AN ITEM TO A WISHLIST
######################################################################
@app.route("/wishlists/<int:wishlist_id>/wishlist_items", methods=["POST"])
def create_wishlist_items(wishlist_id):
    """
    Create a wishlist item on a wishlist

    This endpoint will add a wishlist item to a wishlist
    """
    app.logger.info(
        "Request to create a wishlist item for wishlist with id: %s", wishlist_id
    )
    check_content_type("application/json")

    # See if the wishlist exists and abort if it doesn't
    wishlist = Wishlists.find(wishlist_id)
    if not wishlist:
        abort(
            status.HTTP_404_NOT_FOUND,
            f"Wishlist with id '{wishlist_id}' could not be found.",
        )

    # Create an wishlist_item from the json data
    wishlist_item = WishlistItems()
    wishlist_item.deserialize(request.get_json())

    # Append the wishlist_item to the wishlist
    wishlist.wishlist_items.append(wishlist_item)
    wishlist.update()

    # Prepare a message to return
    message = wishlist_item.serialize()

    # Send the location to GET the new item
    location_url = url_for(
        # TODO delete this code and uncomment "get_wishlist_items"
        "index",
        # "get_wishlist_items",
        wishlist_id=wishlist.id,
        wishlist_item_id=wishlist_item.product_id,
        _external=True,
    )
    return jsonify(message), status.HTTP_201_CREATED, {"Location": location_url}


######################################################################
#  U T I L I T Y   F U N C T I O N S
######################################################################


def check_content_type(content_type):
    """Checks that the media type is correct"""
    if "Content-Type" not in request.headers:
        app.logger.error("No Content-Type specified.")
        abort(
            status.HTTP_415_UNSUPPORTED_MEDIA_TYPE,
            f"Content-Type must be {content_type}",
        )

    if request.headers["Content-Type"] == content_type:
        return

    app.logger.error("Invalid Content-Type: %s", request.headers["Content-Type"])
    abort(
        status.HTTP_415_UNSUPPORTED_MEDIA_TYPE, f"Content-Type must be {content_type}"
    )
=======
######################################################################
# DELETE AN WISHLIST
######################################################################
@app.route("/wishlists/<int:wishlist_id>", methods=["DELETE"])
def delete_wishlist(wishlist_id):
    """
    Delete a Wishlist

    This endpoint will delete a Wishlist based the id specified in the path
    """
    app.logger.info("Request to delete wishlist with id: %s", wishlist_id)

    # Retrieve the wishlist to delete and delete it if it exists
    wishlist = Wishlists.find(wishlist_id)
    if wishlist:
        app.logger.info("Deleting wishlist with id: %s", wishlist_id)
        wishlist.delete()
        app.logger.info("Wishlist with id: %s deleted", wishlist_id)

    return "", status.HTTP_204_NO_CONTENT
>>>>>>> 997d8303
<|MERGE_RESOLUTION|>--- conflicted
+++ resolved
@@ -85,7 +85,6 @@
     return jsonify(message), status.HTTP_201_CREATED, {"Location": location_url}
 
 
-<<<<<<< HEAD
 # ---------------------------------------------------------------------
 #                I T E M S   M E T H O D S
 # ---------------------------------------------------------------------
@@ -136,31 +135,8 @@
     )
     return jsonify(message), status.HTTP_201_CREATED, {"Location": location_url}
 
-
 ######################################################################
-#  U T I L I T Y   F U N C T I O N S
-######################################################################
-
-
-def check_content_type(content_type):
-    """Checks that the media type is correct"""
-    if "Content-Type" not in request.headers:
-        app.logger.error("No Content-Type specified.")
-        abort(
-            status.HTTP_415_UNSUPPORTED_MEDIA_TYPE,
-            f"Content-Type must be {content_type}",
-        )
-
-    if request.headers["Content-Type"] == content_type:
-        return
-
-    app.logger.error("Invalid Content-Type: %s", request.headers["Content-Type"])
-    abort(
-        status.HTTP_415_UNSUPPORTED_MEDIA_TYPE, f"Content-Type must be {content_type}"
-    )
-=======
-######################################################################
-# DELETE AN WISHLIST
+# DELETE A WISHLIST
 ######################################################################
 @app.route("/wishlists/<int:wishlist_id>", methods=["DELETE"])
 def delete_wishlist(wishlist_id):
@@ -179,4 +155,26 @@
         app.logger.info("Wishlist with id: %s deleted", wishlist_id)
 
     return "", status.HTTP_204_NO_CONTENT
->>>>>>> 997d8303
+  
+
+######################################################################
+#  U T I L I T Y   F U N C T I O N S
+######################################################################
+
+def check_content_type(content_type):
+    """Checks that the media type is correct"""
+    if "Content-Type" not in request.headers:
+        app.logger.error("No Content-Type specified.")
+        abort(
+            status.HTTP_415_UNSUPPORTED_MEDIA_TYPE,
+            f"Content-Type must be {content_type}",
+        )
+
+    if request.headers["Content-Type"] == content_type:
+        return
+
+    app.logger.error("Invalid Content-Type: %s", request.headers["Content-Type"])
+    abort(
+        status.HTTP_415_UNSUPPORTED_MEDIA_TYPE, f"Content-Type must be {content_type}"
+    )
+    