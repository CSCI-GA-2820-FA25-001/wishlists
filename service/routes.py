--- conflicted
+++ resolved
@@ -137,22 +137,12 @@
     if not wishlist:
         abort(
             status.HTTP_404_NOT_FOUND,
-<<<<<<< HEAD
-            f"Wishlist with id '{wishlist_id}' was not found.",
-=======
             description=f"Wishlist with id '{wishlist_id}' was not found.",
->>>>>>> e9444864
         )
 
     if wishlist.customer_id != STATE_CUSTOMER_ID:
         abort(
             status.HTTP_403_FORBIDDEN,
-<<<<<<< HEAD
-            f"You do not have permission to update this wishlist.",
-        )
-
-    data = request.get_json()
-=======
             description="You do not have permission to update this wishlist.",
         )
 
@@ -172,16 +162,11 @@
 
     data["customer_id"] = wishlist.customer_id
 
->>>>>>> e9444864
     try:
         wishlist.deserialize(data)
         wishlist.update()
     except DataValidationError as error:
-<<<<<<< HEAD
-        abort(status.HTTP_400_BAD_REQUEST, str(error))
-=======
         abort(status.HTTP_400_BAD_REQUEST, description=str(error))
->>>>>>> e9444864
 
     return jsonify(wishlist.serialize()), status.HTTP_200_OK
 
