--- conflicted
+++ resolved
@@ -124,51 +124,21 @@
     if not wishlist:
         abort(
             status.HTTP_404_NOT_FOUND,
-<<<<<<< HEAD
-            f"Wishlist with id '{wishlist_id}' was not found.",
-=======
             description=f"Wishlist with id '{wishlist_id}' was not found.",
->>>>>>> 69b78fa1
         )
 
     if wishlist.customer_id != STATE_CUSTOMER_ID:
         abort(
             status.HTTP_403_FORBIDDEN,
-<<<<<<< HEAD
             f"You do not have permission to update this wishlist.",
         )
 
     data = request.get_json()
-=======
-            description="You do not have permission to update this wishlist.",
-        )
-
-    data = request.get_json(silent=True)
-    if data is None:
-        abort(
-            status.HTTP_400_BAD_REQUEST,
-            description="Invalid or missing JSON body. Set Content-Type: application/json.",
-        )
-
-    # Ensure the id and customer_id are correct
-    if "id" in data and data["id"] != wishlist_id:
-        abort(
-            status.HTTP_400_BAD_REQUEST,
-            description="ID in the body must match the ID in the path.",
-        )
-
-    data["customer_id"] = wishlist.customer_id
-
->>>>>>> 69b78fa1
     try:
         wishlist.deserialize(data)
         wishlist.update()
     except DataValidationError as error:
-<<<<<<< HEAD
-        abort(status.HTTP_400_BAD_REQUEST, str(error))
-=======
         abort(status.HTTP_400_BAD_REQUEST, description=str(error))
->>>>>>> 69b78fa1
 
     return jsonify(wishlist.serialize()), status.HTTP_200_OK
 
