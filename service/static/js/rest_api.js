--- conflicted
+++ resolved
@@ -456,8 +456,6 @@
     // ****************************************
 
     $("#update_item-btn").click(function () {
-<<<<<<< HEAD
-=======
                 if (!requireSelectedWishlist()) return;
 
         const inputs = read_item_inputs();
@@ -476,7 +474,6 @@
             return;
         }
 
->>>>>>> b724c13e
         
         let data = {
             "product_id": product_id_int,
@@ -517,9 +514,7 @@
     // ****************************************
 
     $("#delete_item-btn").click(function () {
-<<<<<<< HEAD
         
-=======
 
         if (!requireSelectedWishlist()) return;
 
@@ -558,7 +553,6 @@
             var msg = (res && res.responseJSON && res.responseJSON.message) ? res.responseJSON.message : 'Server error when deleting item';
             flash_message(msg);
         });
->>>>>>> b724c13e
     });
 
 
