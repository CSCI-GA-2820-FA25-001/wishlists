$(function () {

    let selectedWishlistId = null;

    // ******************************************************
    //  U T I L I T Y   F U N C T I O N S FOR WISHLIST
    // ******************************************************

    // Updates the form with data from the response
    function update_form_data(res) {
        $("#wishlist_id").val(res.id);
        $("#wishlist_name").val(res.name);
        $("#wishlist_category").val(res.category);
        $("#wishlist_description").val(res.description);
        $("#wishlist_customer_id").val(res.customer_id);
        $("#wishlist_created_date").val(res.created_date);
        $("#wishlist_updated_date").val(res.updated_date);
    }

    /// Clears all form fields
    function clear_form_data() {
        $("#wishlist_name").val("");
        $("#wishlist_category").val("");
        $("#wishlist_customer_id").val("");
        $("#wishlist_description").val("");
        $("#wishlist_created_date").val("");
        $("#wishlist_updated_date").val("");
    }

    // Updates the flash message area
    function flash_message(message) {
        $("#flash_message").empty();
        $("#flash_message").append(message);
    }

    $("#list-btn").click(function () {

        console.log("DEBUG: List all clicked");

        $("#flash_message").empty();

        let ajax = $.ajax({
            type: "GET",
            url: `/wishlists`,
            contentType: "application/json",
            data: ''
        })

        ajax.done(function(res){
            console.log("DEBUG: List all SUCCESS");
            console.log("DEBUG: Response:", res);
            console.log("DEBUG: Number of results:", res.length);
            
            $("#search_results").empty();
            console.log("DEBUG: search_results cleared");
            
            let table = '<table class="table table-striped" cellpadding="10">'
            table += '<thead><tr>'
            table += '<th class="col-md-2">ID</th>'
            table += '<th class="col-md-2">Customer ID</th>'
            table += '<th class="col-md-2">Name</th>'
            table += '<th class="col-md-2">Description</th>'
            table += '<th class="col-md-2">Category</th>'
            table += '</tr></thead><tbody>'
            
            let firstWishlist = "";
            for(let i = 0; i < res.length; i++) {
                let wishlist = res[i];
                console.log("DEBUG: Adding row", i, ":", wishlist);
                table +=  `<tr id="row_${i}"><td>${wishlist.id}</td><td>${wishlist.customer_id}</td><td>${wishlist.name}</td><td>${wishlist.description}</td><td>${wishlist.category}</td></tr>`;
                if (i == 0) {
                    firstWishlist = wishlist;
                }
            }
            table += '</tbody></table>';
            
            console.log("DEBUG: Table HTML length:", table.length);
            
            $("#search_results").append(table);
            console.log("DEBUG: Table appended to #search_results");

            // copy the first result to the form
            if (firstWishlist != "") {
                update_form_data(firstWishlist)
                console.log("DEBUG: First wishlist copied to form");
            }

            flash_message("Success")
            console.log("DEBUG: Flash message set to Success");
        });

        ajax.fail(function(res){
            console.error("DEBUG: List all FAILED");
            console.error("DEBUG: Error response:", res);
            flash_message(res.responseJSON.message)
        });

    });
    
    // ******************************************************
    //  U T I L I T Y   F U N C T I O N S FOR WISHLIST ITEMS
    // ******************************************************

    function render_items(items) {
        const $tbody = $("#items_results_body");
        $tbody.empty();

        if (!items || items.length === 0) {
            $tbody.append('<tr><td colspan="3" style="opacity:.7;">(No items)</td></tr>');
            return;
        }

        items.forEach((item) => {
            const pid  = item.product_id ?? item.productId ?? item.id ?? "";
            const pos  = item.position   ?? item.rank      ?? "";
            const desc = item.description ?? item.desc     ?? "";

            $tbody.append(`
            <tr>
                <td>${pid}</td>
                <td>${pos}</td>
                <td>${desc}</td>
            </tr>
            `);
        });
    }

    function read_item_inputs() {
        return {
            product_id: $("#item_product_id").val()?.trim(),
            description: $("#item_description").val()?.trim(),
            before_position: $("#item_before_position").val()?.trim(),
        };
    }

    function setSelectedWishlist(id) {
        selectedWishlistId = id ?? null;
        const $panel = $("#items_panel");
        const $controls = $("#search-items-btn, #create-item-btn, #update-item-btn, #delete-item-btn, #move-item-btn, #item_product_id");
        const $tbody = $("#items_results_body");
        const $displayId = $("#item_wishlist_id");

        if (!$panel.length) return;

        if (selectedWishlistId) {
            $panel.show();
            $controls.prop("disabled", false);
            if ($displayId.length) $displayId.val(String(selectedWishlistId));
        } else {
            $panel.hide(); 
            $controls.prop("disabled", true);
            $tbody.empty();
            if ($displayId.length) $displayId.val("");
        }
    }

    function requireSelectedWishlist() {
        if (!selectedWishlistId) {
            flash_message("Please select a wishlist first");
            return false;
        }
        return true;
    }

    // ****************************************
    // Create a Wishlist
    // ****************************************

    $("#create-btn").click(function () {

    });

    // ****************************************
    // Update a Wishlist
    // ****************************************

    $("#update-btn").click(function () {
        
    });


    // ****************************************
    // Retrieve a Wishlist
    // ****************************************

    $("#retrieve-btn").click(function () {

        let wishlist_id = $("#wishlist_id").val();

        $("#flash_message").empty();

        let ajax = $.ajax({
            type: "GET",
            url: `/wishlists/${wishlist_id}`,
            contentType: "application/json",
            data: ''
        })

        ajax.done(function(res){
            //alert(res.toSource())
            update_form_data(res)
            setSelectedWishlist(res.id)
            flash_message("Success")
        });

        ajax.fail(function(res){
            clear_form_data()
            setSelectedWishlist(null)
            flash_message(res.responseJSON.message)
        });

    });

    // ****************************************
    // Delete a Wishlist
    // ****************************************

    $("#delete-btn").click(function () {
<<<<<<< HEAD

=======
        let wishlist_id = $("#wishlist_id").val();

        $("#flash_message").empty();

        let ajax = $.ajax({
            type: "DELETE",
            url: `/wishlists/${wishlist_id}`,
            contentType: "application/json",
            data: '',
        })

        ajax.done(function(res){
            clear_form_data()
            flash_message("Wishlist has been Deleted!")
        });

        ajax.fail(function(res){
            flash_message("Server error!")
        });
>>>>>>> 82f19135
    });

    // ****************************************
    // Clear the form
    // ****************************************

    $("#clear-btn").click(function () {
        $("#wishlist_id").val("");
        $("#flash_message").empty();
        clear_form_data();
        setSelectedWishlist(null);
    });

    // ****************************************
    // Search for a Wishlist
    // ****************************************

    $("#search-btn").click(function () {
        let name = $("#wishlist_name").val();
        let category = $("#wishlist_category").val();
        let customer_id = $("#wishlist_customer_id").val();

        let queryString = "";
        if (name) {
            queryString += 'name=' + name;
        }
        if (category) {
            if (queryString.length > 0) {
                queryString += '&category=' + category;
            } else {
                queryString += 'category=' + category;
            }
        }
        if (customer_id) {
            if (queryString.length > 0) {
                queryString += '&customer_id=' + customer_id;
            } else {
                queryString += 'customer_id=' + customer_id;
            }
        }

        $("#flash_message").empty();

        let ajax = $.ajax({
            type: "GET",
            url: `/wishlists?${queryString}`,
            contentType: "application/json",
            data: ''
        })

        ajax.done(function(res){
            //alert(res.toSource())
            $("#search_results").empty();
            let table = '<table class="table table-striped" cellpadding="10">'
            table += '<thead><tr>'
            table += '<th class="col-md-2">ID</th>'
            table += '<th class="col-md-2">Name</th>'
            table += '<th class="col-md-2">Category</th>'
            table += '<th class="col-md-2">Customer ID</th>'
            table += '<th class="col-md-2">Created Date</th>'
            table += '<th class="col-md-2">Updated Date</th>'
            table += '</tr></thead><tbody>'
            let firstWishlist = "";
            for(let i = 0; i < res.length; i++) {
                let wishlist = res[i];
                table +=  `<tr id="row_${i}"><td>${wishlist.id}</td><td>${wishlist.name}</td><td>${wishlist.category}</td><td>${wishlist.customer_id}</td><td>${wishlist.created_date}</td><td>${wishlist.updated_date}</td></tr>`;
                if (i == 0) {
                    firstWishlist = wishlist;
                }
            }
            table += '</tbody></table>';
            $("#search_results").append(table);

            // copy the first result to the form
            if (firstWishlist != "") {
                update_form_data(firstWishlist)
            }

            flash_message("Success")
        });

        ajax.fail(function(res){
            flash_message(res.responseJSON.message)
        });
    });


    // ######################################################################
    // # Wishlist Item
    // ######################################################################

    // ****************************************
    // Create a Wishlist Item
    // ****************************************

    $("#create-item-btn").click(function () {

    });

    // ****************************************
    // Update a Wishlist Item
    // ****************************************

    $("#update-item-btn").click(function () {
        
    });


    // ****************************************
    // Retrieve a Wishlist Item
    // ****************************************

    $("#retrieve-item-btn").click(function () {

    });

    // ****************************************
    // Delete a Wishlist Item
    // ****************************************

    $("#delete-item-btn").click(function () {
    
    });


    // ****************************************
    // Search for a Wishlist Item
    // ****************************************

    $("#search-items-btn").click(function () {

    });


    // ****************************************
    // Move for a Wishlist Item
    // ****************************************

    $("#move-item-btn").click(function () {

    });

})<|MERGE_RESOLUTION|>--- conflicted
+++ resolved
@@ -216,9 +216,7 @@
     // ****************************************
 
     $("#delete-btn").click(function () {
-<<<<<<< HEAD
-
-=======
+
         let wishlist_id = $("#wishlist_id").val();
 
         $("#flash_message").empty();
@@ -238,7 +236,6 @@
         ajax.fail(function(res){
             flash_message("Server error!")
         });
->>>>>>> 82f19135
     });
 
     // ****************************************
